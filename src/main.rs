--- conflicted
+++ resolved
@@ -110,17 +110,7 @@
     let peers: Vec<String> = config
         .peers
         .into_iter()
-<<<<<<< HEAD
         .map(|peer| format!("{}:{}", peer.ip, peer.port))
-=======
-        .map(|peer| {
-            format!("{}:{}", peer.ip, peer.port)
-                .to_socket_addrs()
-                .expect("failed to parse socket address")
-                .next()
-                .unwrap()
-        })
->>>>>>> 9f72647b
         .collect();
 
     let (network_tx, network_rx) = unbounded_channel();
